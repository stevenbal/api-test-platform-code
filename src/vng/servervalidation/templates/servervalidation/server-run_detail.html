{% extends 'master.html' %}
{% load django_bootstrap_breadcrumbs %}

{% block title %}Server-run detail{% endblock%}

{% block breadcrumb %}
{% breadcrumb "Home" 'server_run:server-run_list' %}
{% breadcrumb 'Detail' 'testsession:sessions' %}
{% render_breadcrumbs 'components/breadcrumbs/breadcrumbs.html' %}
{% endblock  %}

{% block content %}
<div id="ui-view">
    <div class="row">
        <div class="col-sm-6">
            <div class="card">
                <div class="card-header">
                    Provider test details
                </div>
                <div class="card-body">
                    <div class='table-responsive'>
                        <table class="table table-striped">
                            <tbody>
                                {% include 'servervalidation/table/table-server-run.html' with server_run=object postman_result=postman_result request=request only %}
                            </tbody>
                        </table>
                    </div>
                </div>
            </div>
        </div>

<<<<<<< HEAD
        <div class="col-sm-6">
            <div class="card">
                <div class="card-body">
                    <p>
                        Note: Shields.io caches the badge result for 5 minutes. Check the <a
                            href="{% url 'apiv1server:provider:api_server-run-shield-detail' object.id %}">API</a> for
                        direct access.</p>
=======
	<div class="col-sm-6">
	  <div class="card">
	    <div class="card-body">
	      <p>
	    Note: Shields.io caches the badge result for 5 minutes. Check the <a href="{% url 'apiv1server:provider:api_server-run-shield-detail' object.uuid %}">API</a> for direct access.</p>
>>>>>>> cd5c4770

                    <span display="block" style='width: 250px;' class="common__BadgeWrapper-sc-16zh6vt-3 fagfmg">
                        <a href="{% url 'server_run:server-run_detail_uuid' object.uuid %}">
                            <img style='width:250px' alt=""
                                src="https://img.shields.io/endpoint.svg?style=for-the-badge&amp;url={{request.scheme}}://{{request.get_host}}{% url 'apiv1server:provider:api_server-run-shield-detail' object.id %}">
                        </a>
                    </span>
                </div>
            </div>
            <div class="card">
                <div class="card-body">
                    <h5 class="card-title">Markdown snippet</h5>
                    <p>Paste the following in your README.md to show your badge on Github.</p>
                    <?prettify lang=html linenums=true?>
                    <pre class="prettyprint" id='gitSnippet'>
            <xmp>

            </xmp>
          </pre>
                </div>
            </div>
            <div class="card">
                <div class="card-body">
                    <h5 class="card-title">HTML snippet</h5>
                    <p>Paste the following in your HTML page to show your badge.</p>
                    <?prettify lang=html linenums=true?>
                    <pre class="prettyprint" id='htmlSnippet'>
            <xmp>
            </xmp>
          </pre>
                </div>
            </div>
        </div>
    </div>

    <div class="row">
        {% for postman in postman_result %}
        {% with postman.get_aggregate_results as results %}

        <div class="col-sm-6">
            <div class="card">
                <div class="card-header">
                    Postman collection #{{forloop.counter}} results details
                </div>
                <div class="card-body">
                    <div class='table-responsive'>
                        <table class="table">
                            <thead>
                                <th>Property</th>
                                <th>Value</th>
                            </thead>
                            <tbody>
                                <tr class="table-active">
                                    <td>
                                        Total calls
                                    </td>
                                    <td>
                                        {{ results.calls.total }}
                                    </td>
                                </tr>
                                <tr>
                                    <td>
                                        Calls failed
                                    </td>
                                    <td class="table-danger">
                                        {{ results.calls.failed }}
                                    </td>
                                </tr>
                                <tr>
                                    <td>
                                        Calls successful
                                    </td>
                                    <td class="table-success">
                                        {{ results.calls.success }}
                                    </td>
                                </tr>
                                <tr class="table-active">
                                    <td>
                                        Total assertions
                                    </td>
                                    <td>
                                        {{ results.assertions.total }}
                                    </td>
                                </tr>
                                <tr>
                                    <td>
                                        Assertions failed
                                    </td>
                                    <td class="table-danger">
                                        {{ results.assertions.passed }}
                                    </td>
                                </tr>
                                <tr>
                                    <td>
                                        Assertions passed
                                    </td>
                                    <td class="table-success">
                                        {{ results.assertions.failed }}
                                    </td>
                                </tr>
                            </tbody>
                        </table>
                    </div>
                </div>
            </div>
        </div>

        {% endwith %}
        {% endfor %}

    </div>

    {% for postman in postman_result %}
    <div class="row">
        <div class="col-sm-12">
            <div class="card">
                <div class="card-header">
                    Postman collection <a
                        href="{% url 'server_run:postman_download' postman.postman_test.pk %}">#{{ forloop.counter }}</a>
                </div>
                <div class="card-body">
                    <table class="table">
                        <tbody>
                            {% for calls in postman.get_json_obj %}
                            <tr class="table-active">
                                {% if calls.response.code >= 200 and calls.response.code < 400 and not calls.item.error_test %}
                                <td>
                                    <b>{{calls.item.name}}</b>
                                </td>
                                <td>
                                </td>
                                <td>
                                    <p class='icon icon--checkmark'></p>
                                </td>
                                {% else %}
                                <td>
                                    <b>{{calls.item.name}}</b>
                                </td>
                                <td>
                                </td>
                                <td>
                                    <p class='icon icon--cross'></p>
                                </td>
                                {% endif %}
                            </tr>
                            <tr>
                                <td>
                                    {{calls.request.url.url}}
                                </td>
                                <td>
                                    {{ calls.response.code }} {{ calls.response.status }}
                                </td>
                                {% if calls.response.code >= 200 and calls.response.code < 400  %}
                                <td class="table-success">
                                    <p class='icon icon--checkmark'></p>
                                </td>
                                {% else %}
                                <td class="table-danger">
                                    <p class='icon icon--cross'></p>
                                </td>
                                {% endif %}
                            </tr>
                            {% for assertion in calls.assertions %}
                            {% if 'error' in assertion %}
                            <tr class="table-danger">
                                {% else %}
                            <tr>
                                {% endif %}
                                <td>
                                    {% if forloop.counter == 1 %}
                                    <u>Tests</u>
                                    {% endif %}
                                </td>
                                {% if 'error' in assertion %}
                                <td>
                                    {{assertion.assertion}}
                                </td>
                                <td class="table-danger">
                                    {{assertion.error.message}}
                                </td>
                                {% else %}
                                <td>
                                    {{assertion.assertion}}
                                </td>
                                <td class="table-success">
                                    <p class='icon icon--checkmark'></p>
                                </td>
                                {% endif %}
                            </tr>
                            {% endfor %}
                            {% endfor %}
                        </tbody>
                    </table>
                </div>
            </div>
        </div>
    </div>
    {% if postman.get_json_obj_info.run.failures %}
    <div class="row">
        <div class="col-sm-12">
            <div class="card">
                <div class="card-header">
                    Failure
                </div>
                <div class="card-body">
                    <table class="table table-striped">
                        <thead>
                            <tr>
                                <th>Name</th>
                                <th>Error</th>
                                <th>Test</th>
                                <th>Message</th>
                            </tr>
                        </thead>
                        <tbody>
                            {% for failure in postman.get_json_obj_info.run.failures %}
                            <tr>
                                <td>{{ failure.source.name }}</td>
                                <td>{{ failure.error.name }}</td>
                                <td>{{ failure.error.test }}</td>
                                <td>{{ failure.error.message }}</td>
                            </tr>
                            {% endfor %}
                        </tbody>
                    </table>
                </div>
            </div>
        </div>
    </div>
    {% endif %}
    {% if postman.get_json_obj.0.assertions %}
    <div class="row">
        <div class="col-sm-12">
            <div class="card">
                <div class="card-header">
                    Assertions
                </div>
                <div class="card-body">
                    <table class="table table-striped">
                        <thead>
                            <tr>
                                <th>Name call</th>
                                <th>Name assertion</th>
                                <th>Assertion</th>
                            </tr>
                        </thead>
                        <tbody>
                            {% for exec in postman.get_json_obj%}
                            {% if 'assertions' in exec %}
                            {% for assertion in exec.assertions %}
                            {% if 'error' not in assertion %}
                            <tr>
                                <td>{{ exec.item.name }}</td>
                                <td>{{ exec.request.url.url  }}</td>
                                <td>{{ assertion.assertion }}</td>
                            </tr>
                            {% endif %}
                            {% endfor %}
                            {% endif %}
                            {% endfor %}
                        </tbody>
                    </table>
                </div>
            </div>
        </div>
    </div>
    {% endif %}
    {% endfor %}
</div>
{% endblock %}


{% block script %}
<script>
    var gitSnippet = '[![Status badge](https://img.shields.io/endpoint.svg?style=for-the-badge&amp;url={{request.scheme}}://{{request.get_host}}{% url "apiv1server:provider:api_server-run-shield-detail" object.id %})]({{request.scheme}}://{{request.get_host}}{% url 'server_run:server-run_detail_uuid' object.uuid %})'

    var htmlSnippet = '<span display="block" height="20px" class="common__BadgeWrapper-sc-16zh6vt-3 fagfmg">\n'
            + '<a href="{{request.scheme}}://{{request.get_host}}{% url 'server_run:server-run_detail_uuid' object.uuid %}">\n'
            + '<img style="width:100%" alt="" src="https://img.shields.io/endpoint.svg?style=for-the-badge&amp;\n '
            + 'url={{request.scheme}}://{{request.get_host}}{% url "apiv1server:provider:api_server-run-shield-detail" object.id %}"></span></a>'

    function htmlEscape(s) {
        s = s.replace(/&/g, '&amp;')
        .replace(/</g, '&lt;')
        .replace(/>/g, '&gt;');
        return s
    }

    function htmlReplace(s){
        s=s.replace(
        /&lt;script src[\s\S]*?&gt;&lt;\/script&gt;|&lt;!--\?[\s\S]*?--&gt;|&lt;pre\b[\s\S]*?&lt;\/pre&gt;/g,
        '<span class="operative">$&<\/span>');
        return s;
    }

    // this page's own source code
    gitSnippet = htmlEscape(gitSnippet);
    gitSnippet = htmlReplace(gitSnippet);


    htmlSnippet = htmlEscape(htmlSnippet);
    htmlSnippet = htmlReplace(htmlSnippet);


    // insert into PRE
    document.getElementById("gitSnippet").innerHTML = gitSnippet;
    document.getElementById("htmlSnippet").innerHTML = htmlSnippet;

</script>
{% endblock %}<|MERGE_RESOLUTION|>--- conflicted
+++ resolved
@@ -28,8 +28,6 @@
                 </div>
             </div>
         </div>
-
-<<<<<<< HEAD
         <div class="col-sm-6">
             <div class="card">
                 <div class="card-body">
@@ -37,14 +35,6 @@
                         Note: Shields.io caches the badge result for 5 minutes. Check the <a
                             href="{% url 'apiv1server:provider:api_server-run-shield-detail' object.id %}">API</a> for
                         direct access.</p>
-=======
-	<div class="col-sm-6">
-	  <div class="card">
-	    <div class="card-body">
-	      <p>
-	    Note: Shields.io caches the badge result for 5 minutes. Check the <a href="{% url 'apiv1server:provider:api_server-run-shield-detail' object.uuid %}">API</a> for direct access.</p>
->>>>>>> cd5c4770
-
                     <span display="block" style='width: 250px;' class="common__BadgeWrapper-sc-16zh6vt-3 fagfmg">
                         <a href="{% url 'server_run:server-run_detail_uuid' object.uuid %}">
                             <img style='width:250px' alt=""
