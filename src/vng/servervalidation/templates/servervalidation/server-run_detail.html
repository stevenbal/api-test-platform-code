{% extends 'master.html' %}
{% load django_bootstrap_breadcrumbs %}

{% block title %}Server-run detail{% endblock%}

{% block breadcrumb %}
{% breadcrumb "Home" 'server_run:server-run_list' %}
{% breadcrumb 'Detail' 'testsession:sessions' %}
{% render_breadcrumbs 'components/breadcrumbs/breadcrumbs.html' %}
{% endblock  %}

{% block content %}
<div id="ui-view">
    <div class="row">
        <div class="col-sm-12">
            <div class="card">
                <div class="card-header">
                    View the detail of a provider test
                </div>
                <div class="card-body">
                    <table class="table table-striped">
                        <thead>
                            <tr>
                                <th scope="col">Property</th>
                                <th scope="col">Value</th>
                            </tr>
                        </thead>
                        <tbody>
                            {% include 'servervalidation/table/table-server-run.html' with server_run=object postman_result=postman_result request=request only %}
                        </tbody>
                    </table>
                </div>
            </div>
        </div>
    </div>
    {% if object.scheduled %}
    <div class="card-deck">
        <div class="card">
            <div class="card-body">
                <h5 class="card-title">Git snippet</h5>
                  <?prettify lang=html linenums=true?>
                <pre class="prettyprint" id='gitSnippet'>
                    <xmp>

                    </xmp>
                </pre>
            </div>
        </div>
        <div class="card">
            <div class="card-body">
                <h5 class="card-title">Html snippet</h5>
                <?prettify lang=html linenums=true?>
            <pre class="prettyprint" id='htmlSnippet'>
                <xmp>

<<<<<<< HEAD
                </xmp>
            </pre>
            </div>
        </div>
    </div>
    {% endif %}
    {% for postman in postman_result %}
    <div class="row">
        <div class="col-sm-12">
            <div class="card">
                <div class="card-header">
                    Postman collection <a
                        href="{% url 'server_run:postman_download' postman.postman_test.pk %}">#{{ forloop.counter }}</a>
                </div>
                <div class="card-body">
                    <table class="table">
                        <tbody>
                            {% for calls in postman.get_json_obj %}
                            <tr class="table-active">
                                {% if calls.response.code >= 200 and calls.response.code < 400 and not calls.item.error_test %}
                                <td>
                                    <b>{{calls.item.name}}</b>
                                </td>
                                <td>
                                </td>
                                <td>
                                    <p class='cui-check h2'></p>
                                </td>
                                {% else %}
                                <td>
                                    <b>{{calls.item.name}}</b>
                                </td>
                                <td>
                                </td>
                                <td>
                                    <p class='cui-circle-x h2'></p>
                                </td>
=======
            <table class="table">
                <tbody>
                    {% for calls in postman.get_json_obj %}
                        <tr>
                            <td class="table__cell">
                                <b>{{calls.item.name}}</b>
                            </td>
                            <td class="table__cell">
                            </td>
                            <td class="table__cell">
                            {% if calls.response.code >= 200 and calls.response.code < 400 and not calls.item.error_test %}
                                <p class='icon icon--checkmark'></p>
                            {% else %}
                                <p class='icon icon--cross'></p>
                            {% endif %}
                            </td>
                        </tr>
                        <tr>
                            <td class="table__cell">
                                {{calls.request.url.url}}
                            </td>
                            <td class="table__cell">
                                {{ calls.response.code }} {{ calls.response.status }}
                            </td>
                            <td class="table__cell">
                            {% if calls.response.code >= 200 and calls.response.code < 400  %}
                                <p class='icon icon--checkmark'></p>
                            {% else %}
                                <p class='icon icon--cross'></p>
                            {% endif %}
                            </td>
                        </tr>
                        {% for assertion in calls.assertions %}
                        <tr>
                            <td class="table__cell">
                                {% if forloop.counter == 1 %}
                                    <u>Tests</u>
>>>>>>> 15433ffe
                                {% endif %}
                            </tr>
                            <tr>
                                <td>
                                    {{calls.request.url.url}}
                                </td>
                                <td>
                                    {{ calls.response.code }} {{ calls.response.status }}
                                </td>
                                <td>
                                    {% if calls.response.code >= 200 and calls.response.code < 400  %}
                                    <p class='cui-check h2'></p>
                                    {% else %}
                                    <p class='cui-circle-x h2'></p>
                                    {% endif %}
                                </td>
                            </tr>
                            {% for assertion in calls.assertions %}
                            {% if 'error' in assertion %}
                            <tr class="table-danger">
                                {% else %}
                            <tr>
                                {% endif %}
                                <td>
                                    {% if forloop.counter == 1 %}
                                    <u>Tests</u>
                                    {% endif %}
                                </td>
                                {% if 'error' in assertion %}
                                <td>
                                    {{assertion.assertion}}
                                </td>
                                <td>
                                    {{assertion.error.message}}
                                </td>
                                {% else %}
                                <td>
                                    {{assertion.assertion}}
                                </td>
                                <td class="table__cell ">
                                    <p class='cui-check h2'></p>
                                </td>
                                {% endif %}
                            </tr>
                            {% endfor %}
                            {% endfor %}
                        </tbody>
                    </table>
                </div>
            </div>
        </div>
    </div>
    {% if postman.get_json_obj_info.run.failures %}
    <div class="row">
        <div class="col-sm-12">
            <div class="card">
                <div class="card-header">
                    Failure
                </div>
                <div class="card-body">
                    <table class="table table-striped">
                        <thead>
                            <tr>
                                <th>Name</th>
                                <th>Error</th>
                                <th>Test</th>
                                <th>Message</th>
                            </tr>
                        </thead>
                        <tbody>
                            {% for failure in postman.get_json_obj_info.run.failures %}
                            <tr>
                                <td>{{ failure.source.name }}</td>
                                <td>{{ failure.error.name }}</td>
                                <td>{{ failure.error.test }}</td>
                                <td>{{ failure.error.message }}</td>
                            </tr>
                            {% endfor %}
                        </tbody>
                    </table>
                </div>
            </div>
        </div>
    </div>
    {% endif %}
    <div class="row">
        <div class="col-sm-12">
            <div class="card">
                <div class="card-header">
                    Assertions
                </div>
                <div class="card-body">
                    <table class="table table-striped">
                        <thead>
                            <tr>
                                <th>Name call</th>
                                <th>Name assertion</th>
                                <th>Assertion</th>
                            </tr>
                        </thead>
                        <tbody>
                            {% for exec in postman.get_json_obj%}
                            {% if 'assertions' in exec %}
                            {% for assertion in exec.assertions %}
                            {% if 'error' not in assertion %}
                            <tr>
                                <td>{{ exec.item.name }}</td>
                                <td>{{ exec.request.url.url  }}</td>
                                <td>{{ assertion.assertion }}</td>
                            </tr>
                            {% endif %}
                            {% endfor %}
                            {% endif %}
                            {% endfor %}
                        </tbody>
                    </table>
                    {% endfor %}
                </div>
            </div>
        </div>
    </div>
</div>
{% endblock %}


{% block script %}
    <script>
    var gitSnippet = '[![Status badge]\n'
            + '(https://img.shields.io/endpoint.svg?style=for-the-badge&amp;\n'
            + 'url={{request.scheme}}://{{request.get_host}}{% url "apiv1server:provider:api_server-run-shield-detail" object.id %})]\n'
            + '({{request.scheme}}://{{request.get_host}}{% url 'server_run:server-run_detail_uuid' object.uuid %})\n'

    var htmlSnippet = '<span display="block" height="20px" class="common__BadgeWrapper-sc-16zh6vt-3 fagfmg">\n'
            + '<a href="{{request.scheme}}://{{request.get_host}}{% url 'server_run:server-run_detail_uuid' object.uuid %}">\n'
            + '<img style="width:100%" alt="" src="https://img.shields.io/endpoint.svg?style=for-the-badge&amp;\n '
            + 'url={{request.scheme}}://{{request.get_host}}{% url "apiv1server:provider:api_server-run-shield-detail" object.id %}"></span></a>'

    function htmlEscape(s) {
        s = s.replace(/&/g, '&amp;')
        .replace(/</g, '&lt;')
        .replace(/>/g, '&gt;');
        return s
    }

    function htmlReplace(s){
        s=s.replace(
        /&lt;script src[\s\S]*?&gt;&lt;\/script&gt;|&lt;!--\?[\s\S]*?--&gt;|&lt;pre\b[\s\S]*?&lt;\/pre&gt;/g,
        '<span class="operative">$&<\/span>');
        return s;
    }

    // this page's own source code
    gitSnippet = htmlEscape(gitSnippet);
    gitSnippet = htmlReplace(gitSnippet);


    htmlSnippet = htmlEscape(htmlSnippet);
    htmlSnippet = htmlReplace(htmlSnippet);


    // insert into PRE
    document.getElementById("gitSnippet").innerHTML = gitSnippet;
    document.getElementById("htmlSnippet").innerHTML = htmlSnippet;
  </script>
{% endblock %}<|MERGE_RESOLUTION|>--- conflicted
+++ resolved
@@ -52,8 +52,6 @@
                 <?prettify lang=html linenums=true?>
             <pre class="prettyprint" id='htmlSnippet'>
                 <xmp>
-
-<<<<<<< HEAD
                 </xmp>
             </pre>
             </div>
@@ -91,45 +89,6 @@
                                 <td>
                                     <p class='cui-circle-x h2'></p>
                                 </td>
-=======
-            <table class="table">
-                <tbody>
-                    {% for calls in postman.get_json_obj %}
-                        <tr>
-                            <td class="table__cell">
-                                <b>{{calls.item.name}}</b>
-                            </td>
-                            <td class="table__cell">
-                            </td>
-                            <td class="table__cell">
-                            {% if calls.response.code >= 200 and calls.response.code < 400 and not calls.item.error_test %}
-                                <p class='icon icon--checkmark'></p>
-                            {% else %}
-                                <p class='icon icon--cross'></p>
-                            {% endif %}
-                            </td>
-                        </tr>
-                        <tr>
-                            <td class="table__cell">
-                                {{calls.request.url.url}}
-                            </td>
-                            <td class="table__cell">
-                                {{ calls.response.code }} {{ calls.response.status }}
-                            </td>
-                            <td class="table__cell">
-                            {% if calls.response.code >= 200 and calls.response.code < 400  %}
-                                <p class='icon icon--checkmark'></p>
-                            {% else %}
-                                <p class='icon icon--cross'></p>
-                            {% endif %}
-                            </td>
-                        </tr>
-                        {% for assertion in calls.assertions %}
-                        <tr>
-                            <td class="table__cell">
-                                {% if forloop.counter == 1 %}
-                                    <u>Tests</u>
->>>>>>> 15433ffe
                                 {% endif %}
                             </tr>
                             <tr>
