--- conflicted
+++ resolved
@@ -13,15 +13,6 @@
             <div class="card">
                 <div class="card-header">
                     {% trans "Test Scenario" %} {{ object.name }}
-<<<<<<< HEAD
-                </div>
-                <div class="card-body">
-                    <p class="card-text">
-                        {{ object.description|safe }}
-                    </p>
-                </div>
-            </div>
-=======
                 </div>
                 <div class="card-body">
                     <p class="card-text">
@@ -96,7 +87,6 @@
                     {% endif %}
                 {% endwith %}
             {% endfor %}
->>>>>>> 0f59b274
         </div>
     </div>
     {% endblock %}
