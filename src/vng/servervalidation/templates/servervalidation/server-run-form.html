{% extends 'master.html' %}
{% load sniplates %}


{% block title %}Providers{% endblock %}


{% block content %}
<div id="ui-view">
    <div class="row">
        <div class="col-sm-4 offset-sm-4">
            <form class="" method="post">{% csrf_token %}
                <div class="card">
                    <div class="card-header">
                        Providers
                    </div>
                    <div class="card-body">
                        <h5 class="card-title">Start een nieuwe provider-test</h5>
                        {% load_widgets form='forms.html' %}

                        {% for field in form %}
                            {% if field.name == 'test_scenario' %}
                                <div id='id_test_scenario' style="padding:20px">
                                    {% for radio in field %}
                                        <div class='row'>
<<<<<<< HEAD
                                            {{radio.tag}}&nbsp;
                                            <a href="{% url 'server_run:testscenario-detail' radio.choice_label.pk  %}">{{ radio.choice_label.name }}</a>
=======
                                            {{radio.tag}}&nbsp;{{ radio.choice_label.name }}
                                            [<a href="{% url 'testsession:session_type-detail' radio.choice_label.pk  %}">info</a>]
>>>>>>> 952f910a
                                        </div>
                                    {% endfor %}
                                </div>
                        {% else %}
                            {% form_field field %}
                        {% endif %}
                        {% endfor %}
                    </div>
                    <div class="card-footer">
                        <div class="row">
                            <div class="col-auto mr-auto">
                                <button class="btn btn-sm btn-primary" type="submit">
                                    <i class="fa fa-dot-circle-o"></i>Submit</button>
                            </div>
                            <div class="col-auto">
                                <button class="btn btn-sm btn-danger" type="reset">
                                    <i class="fa fa-ban"></i> Reset</button>
                            </div>
                        </div>
                    </div>
                </div>
            </form>
        </div>
    </div>
    {% endblock %}
<|MERGE_RESOLUTION|>--- conflicted
+++ resolved
@@ -23,13 +23,8 @@
                                 <div id='id_test_scenario' style="padding:20px">
                                     {% for radio in field %}
                                         <div class='row'>
-<<<<<<< HEAD
-                                            {{radio.tag}}&nbsp;
-                                            <a href="{% url 'server_run:testscenario-detail' radio.choice_label.pk  %}">{{ radio.choice_label.name }}</a>
-=======
                                             {{radio.tag}}&nbsp;{{ radio.choice_label.name }}
-                                            [<a href="{% url 'testsession:session_type-detail' radio.choice_label.pk  %}">info</a>]
->>>>>>> 952f910a
+                                            [<a href="{% url 'server_run:testscenario-detail' radio.choice_label.pk  %}">info</a>]
                                         </div>
                                     {% endfor %}
                                 </div>
