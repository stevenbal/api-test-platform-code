import json
import array
import itertools
import uuid

from datetime import datetime

from django.db import models
from django.utils import timezone
from django.conf import settings

from ordered_model.models import OrderedModel
from django.core.files.base import ContentFile
from filer.fields.file import FilerFileField

from vng.accounts.models import User

from ..utils import choices, postman


class TestScenario(models.Model):

    name = models.CharField('Naam', max_length=200, unique=True)
    authorization = models.CharField('Authorisatie', max_length=20, choices=choices.AuthenticationChoices.choices, default=choices.AuthenticationChoices.jwt)

    def __str__(self):
        return self.name

    def jwt_enabled(self):
        return self.authorization == choices.AuthenticationChoices.jwt

    def no_auth(self):
        return self.authorization == choices.AuthenticationChoices.no_auth

    def custom_header(self):
        return self.authorization == choices.AuthenticationChoices.header


class TestScenarioUrl(models.Model):

    name = models.CharField('Naam', max_length=200)
    test_scenario = models.ForeignKey(TestScenario, on_delete=models.CASCADE)

    def __str__(self):
        return '{} {}'.format(self.name, self.test_scenario)


class PostmanTest(OrderedModel):

    order_with_respect_to = 'test_scenario'
    test_scenario = models.ForeignKey(TestScenario, on_delete=models.CASCADE)
    validation_file = FilerFileField(null=True, blank=True, default=None, on_delete=models.SET_NULL)

    def __str__(self):
        return '{} {}'.format(self.test_scenario, self.validation_file)


class ServerRun(models.Model):

    test_scenario = models.ForeignKey(TestScenario, on_delete=models.CASCADE)
    started = models.DateTimeField('Gestart op', default=timezone.now)
    user = models.ForeignKey(User, on_delete=models.SET_NULL, null=True)
    stopped = models.DateTimeField('Gestopt op', null=True, default=None, blank=True)
    last_exec = models.DateTimeField('Laatste uitvoering', null=True, default=None, blank=True)
    status = models.CharField(max_length=20, choices=choices.StatusWithScheduledChoices.choices, default=choices.StatusWithScheduledChoices.starting)
    client_id = models.TextField(default=None, null=True, blank=True)
    secret = models.TextField(default=None, null=True, blank=True)
    percentage_exec = models.IntegerField(default=None, null=True, blank=True)
    status_exec = models.TextField(default=None, null=True, blank=True)
    scheduled = models.BooleanField(default=False)
    uuid = models.UUIDField(default=uuid.uuid4, editable=False)

    def __str__(self):
        return "{} - {}".format(self.started, self.status)

    def is_stopped(self):
        return self.status == choices.StatusChoices.stopped

    def is_running(self):
        return self.status == choices.StatusChoices.running

    def get_execution_result(self):
        ptr_set = self.postmantestresult_set.all()
        if len(ptr_set) == 0:
            success = None
        else:
            success = True
            for ptr in ptr_set:
                if ptr.is_success() == 0:
                    success = None
                elif ptr.is_success() == -1 and success is not None:
                    success = False
        return success


class ServerHeader(models.Model):

    server_run = models.ForeignKey(ServerRun, on_delete=models.CASCADE)
    header_key = models.TextField()
    header_value = models.TextField()


class PostmanTestResult(models.Model):

    postman_test = models.ForeignKey(PostmanTest, on_delete=models.CASCADE)
    log = models.FileField(settings.MEDIA_FOLDER_FILES['servervalidation_log'], blank=True, null=True, default=None)
    log_json = models.FileField(settings.MEDIA_FOLDER_FILES['servervalidation_log'], blank=True, null=True, default=None)
    server_run = models.ForeignKey(ServerRun, on_delete=models.CASCADE)
    status = models.CharField(max_length=10, choices=choices.ResultChoices.choices, default=None, null=True)

    def __str__(self):
        if self.status is None:
            return '{}'.format(self.pk)
        else:
            return '{} - {}'.format(self.pk, self.status)

    def is_success(self):
        if self.status == choices.ResultChoices.success:
            return 1
        if self.status == choices.ResultChoices.failed:
            return -1
        else:
            return 0

    def display_log(self):
        if self.log:
            with open(self.log.path) as fp:
                return fp.read().replace('\n', '<br>')

    def display_log_json(self):
        if self.log:
            with open(self.log_json.path) as fp:
                return fp.read()

    def get_json_obj_info(self):
        if hasattr(self, 'status_saved'):
            return self.status_saved

        with open(self.log_json.path) as jfile:
            f = json.load(jfile)
            del f['run']['executions']
            a = int(f['run']['timings']['started'])
            f['run']['timings']['started'] = (datetime.utcfromtimestamp(int(f['run']['timings']['started']) / 1000)
                                              .strftime('%I:%M %p'))

            self.status_saved = f
            return f

    def get_json_obj(self):
        return postman.get_json_obj_file(self.log_json.path)

    def save_json(self, filename, file):
        content = json.load(file)
        for execution in content['run']['executions']:
            try:
                buffer = execution['response']['stream']['data']
                del execution['response']['stream']
                execution['response']['body'] = json.loads(array.array('B', buffer).tostring())
            except:
                pass
        self.log_json.save(filename, ContentFile(json.dumps(content)))

    def get_outcome_html(self):
        with open(self.log.path) as f:
            for line in f:
                if 'Total failed tests' in line:
                    if '0' in line:
                        return choices.ResultChoices.success
        return choices.ResultChoices.failed

    def get_outcome_json(self):
        with open(self.log_json.path) as jfile:
<<<<<<< HEAD
            return postman.get_outcome_json(jfile)
=======
            json_obj = json.load(jfile)
            if json_obj['run']['failures'] != []:
                return choices.ResultChoices.failed
            epr = ExpectedPostmanResult.objects.filter(postman_test=self.postman_test).order_by('order')
            # In case not all the expected result are specified just look at the response status
            for call, expected in itertools.zip_longest(json_obj['run']['executions'], epr):
                if expected is not None:
                    if str(call['response']['code']) not in expected.expected_response:
                        return choices.ResultChoices.failed
                else:
                    if not postman.get_call_result(call):
                        return choices.ResultChoices.failed
            return choices.ResultChoices.success
>>>>>>> e9d2c39a


class Endpoint(models.Model):

    test_scenario_url = models.ForeignKey(TestScenarioUrl, on_delete=models.CASCADE)
    url = models.URLField(max_length=200)
    jwt = models.TextField(null=True, default=None)
    server_run = models.ForeignKey(ServerRun, on_delete=models.CASCADE)<|MERGE_RESOLUTION|>--- conflicted
+++ resolved
@@ -170,23 +170,7 @@
 
     def get_outcome_json(self):
         with open(self.log_json.path) as jfile:
-<<<<<<< HEAD
             return postman.get_outcome_json(jfile)
-=======
-            json_obj = json.load(jfile)
-            if json_obj['run']['failures'] != []:
-                return choices.ResultChoices.failed
-            epr = ExpectedPostmanResult.objects.filter(postman_test=self.postman_test).order_by('order')
-            # In case not all the expected result are specified just look at the response status
-            for call, expected in itertools.zip_longest(json_obj['run']['executions'], epr):
-                if expected is not None:
-                    if str(call['response']['code']) not in expected.expected_response:
-                        return choices.ResultChoices.failed
-                else:
-                    if not postman.get_call_result(call):
-                        return choices.ResultChoices.failed
-            return choices.ResultChoices.success
->>>>>>> e9d2c39a
 
 
 class Endpoint(models.Model):
