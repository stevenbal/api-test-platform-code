--- conflicted
+++ resolved
@@ -47,13 +47,9 @@
 
     name = models.CharField(_('name'), max_length=200)
     test_scenario = models.ForeignKey(TestScenario, on_delete=models.PROTECT)
-<<<<<<< HEAD
     url = models.BooleanField(default=True, help_text='''When enabled a single-line field is shown to the user
     when starting a session. When disabled a multi-line field is shown.''')
-=======
-    url = models.BooleanField(default=True, help_text='When enabled a single-line field is shown to the user when starting a session. When disabled a multi-line field is shown.')
     placeholder = models.CharField(max_length=100, blank=True, default='https://www.example.com')
->>>>>>> 9b2a8d70
 
     def __str__(self):
         return '{} {}'.format(self.name, self.test_scenario)
