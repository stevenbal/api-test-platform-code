
import warnings

from .base import *

#
# Standard Django settings.
#

DEBUG = True
EMAIL_BACKEND = 'django.core.mail.backends.console.EmailBackend'

ADMINS = ()
MANAGERS = ADMINS

DATABASES = {
    'default': {
        'ENGINE': 'django.db.backends.sqlite3',
        'NAME': os.path.join(BASE_DIR, 'vng.db'),
        # The following settings are not used with sqlite3:
        'USER': '',
        'PASSWORD': '',
        'HOST': '',  # Empty for localhost through domain sockets or '127.0.0.1' for localhost through TCP.
        'PORT': '',  # Set to empty string for default.
    }
}
DEFAULT_URL_SCHEME = 'http'

# Hosts/domain names that are valid for this site; required if DEBUG is False
# See https://docs.djangoproject.com/en/1.5/ref/settings/#allowed-hosts
ALLOWED_HOSTS = ['localhost', '127.0.0.1', '.localhost']

LOGGING['loggers'].update({
    'vng': {
        'handlers': ['console'],
        'level': 'DEBUG',
        'propagate': True,
    },
    'django': {
        'handlers': ['console'],
<<<<<<< HEAD
        'level': 'WARNING',
=======
        'level': 'INFO',
>>>>>>> 8a2d2e31
        'propagate': True,
    },
    'django.db.backends': {
        'handlers': ['django'],
        'level': 'DEBUG',
        'propagate': False,
    },
    'performance': {
        'handlers': ['performance'],
        'level': 'INFO',
        'propagate': True,
    },
})

#
# Additional Django settings
#

# Disable security measures for development
SESSION_COOKIE_SECURE = False
SESSION_COOKIE_HTTPONLY = False
CSRF_COOKIE_SECURE = False

#
# Custom settings
#
ENVIRONMENT = 'development'

#
# Library settings
#


INTERNAL_IPS = ('127.0.0.1',)


AXES_BEHIND_REVERSE_PROXY = False  # Default: False (we are typically using Nginx as reverse proxy)

# in memory cache and django-axes don't get along.
# https://django-axes.readthedocs.io/en/latest/configuration.html#known-configuration-problems
CACHES = {
    'default': {
        'BACKEND': 'django.core.cache.backends.locmem.LocMemCache',
    },
    'axes_cache': {
        'BACKEND': 'django.core.cache.backends.dummy.DummyCache',
    }
}


AXES_CACHE = 'axes_cache'

# THOU SHALT NOT USE NAIVE DATETIMES
warnings.filterwarnings(
    'error', r"DateTimeField .* received a naive datetime",
    RuntimeWarning, r'django\.db\.models\.fields',
)

MIDDLEWARE += [
    # 'debug_toolbar.middleware.DebugToolbarMiddleware',
]

INSTALLED_APPS += [
    'django_extensions',
    'debug_toolbar',
]
CELERY_BROKER_URL = "redis://localhost"

CELERY_TASK_ALWAYS_EAGER = True
# Override settings with local settings.
try:
    from .local import *  # noqa
except ImportError:
    pass<|MERGE_RESOLUTION|>--- conflicted
+++ resolved
@@ -38,11 +38,7 @@
     },
     'django': {
         'handlers': ['console'],
-<<<<<<< HEAD
-        'level': 'WARNING',
-=======
         'level': 'INFO',
->>>>>>> 8a2d2e31
         'propagate': True,
     },
     'django.db.backends': {
