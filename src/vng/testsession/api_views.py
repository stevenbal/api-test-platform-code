import json
import re
import logging
import requests

from urllib import parse
from zds_client import ClientAuth
from django.shortcuts import get_object_or_404
from django.urls import reverse
from django.views import View
from django.utils import timezone
from django.conf import settings
from django.contrib.auth.mixins import LoginRequiredMixin
from django.core.exceptions import PermissionDenied
from django.http import (
    Http404, HttpResponse, HttpResponseForbidden
)

from rest_framework import generics, permissions, viewsets, views, mixins
from rest_framework.authentication import (
    SessionAuthentication, TokenAuthentication
)
from vng.testsession.models import (
    ScenarioCase, Session, SessionLog, SessionType, ExposedUrl, Report
)

from ..utils import choices
from ..utils.views import CSRFExemptMixin

from .permission import IsOwner
from .serializers import (
    SessionSerializer, SessionTypesSerializer, ExposedUrlSerializer, ScenarioCaseSerializer,
    SessionStatusSerializer
)
from .views import bootstrap_session
from .task import run_tests, stop_session

logger = logging.getLogger(__name__)


<<<<<<< HEAD
def get_jwt(session):

    return ClientAuth(
        client_id=session.client_id,
        secret=session.secret,
        scopes=['zds.scopes.zaken.lezen',
                'zds.scopes.zaaktypes.lezen',
                'zds.scopes.zaken.aanmaken',
                'zds.scopes.statussen.toevoegen',
                'zds.scopes.zaken.bijwerken'],
        zaaktypes=['*']
    )
=======
class SessionViewStatusSet(
        mixins.RetrieveModelMixin,
        viewsets.GenericViewSet):
    serializer_class = SessionStatusSerializer
    authentication_classes = (TokenAuthentication, SessionAuthentication)
    permission_classes = (permissions.IsAuthenticated, IsOwner)

    queryset = Session.objects.all()
>>>>>>> f3488751


class SessionViewSet(
        LoginRequiredMixin,
        mixins.CreateModelMixin,
        mixins.ListModelMixin,
        mixins.RetrieveModelMixin,
        viewsets.GenericViewSet):
    """
    retrieve:
    Session detail.

    Return the given session's detail.

    list:
    Session list

    Return the list of all the sessions created by the user.

    create:
    Session create.

    Create a new session instance.
    """
    serializer_class = SessionSerializer
    authentication_classes = (TokenAuthentication, SessionAuthentication)
    permission_classes = (permissions.IsAuthenticated, IsOwner)

    def get_queryset(self):
        return Session.objects.all().prefetch_related('exposedurl_set')

    def perform_create(self, serializer):
        session = serializer.save(
            user=self.request.user,
            pk=None,
            status=choices.StatusChoices.starting,
            name=Session.assign_name(self.request.user.id),
            started=timezone.now()
        )
        try:
            bootstrap_session(session.id)
        except Exception as e:
            logger.exception(e)
            session.delete()


class StopSessionView(generics.ListAPIView):
    """
    Stop Session

    Stop the session and retrieve all the scenario cases related to it.
    """
    authentication_classes = (TokenAuthentication, SessionAuthentication)
    permission_classes = (permissions.IsAuthenticated,)
    serializer_class = ScenarioCaseSerializer

    def perform_operations(self, session):
        if session.status == choices.StatusChoices.stopped or session.status == choices.StatusChoices.shutting_down:
            return
        stop_session.delay(session.pk)
        session.status = choices.StatusChoices.shutting_down
        session.save()
        run_tests.delay(session.pk)

    def get_queryset(self):
        scenarios = ScenarioCase.objects.filter(vng_endpoint__session_type__session=self.kwargs['pk'])
        session = get_object_or_404(Session, id=self.kwargs['pk'])
        if session.user != self.request.user:
            return HttpResponseForbidden()
        self.perform_operations(session)
        return scenarios


class ResultSessionView(LoginRequiredMixin, views.APIView):
    """
    Result of a Session

    Return for each scenario case related to the session, if that call has been performed and the global outcome.
    """
    authentication_classes = (TokenAuthentication, SessionAuthentication)
    permission_classes = (permissions.IsAuthenticated,)

    def get(self, request, pk, *args, **kwargs):
        res = None
        session = self.get_object()
        if session.user != request.user:
            raise PermissionDenied
        scenario_cases = ScenarioCase.objects.filter(vng_endpoint__session_type=session.session_type)
        report = list(Report.objects.filter(session_log__session=session))

        def check(sc):
            nonlocal res
            for rp in report:
                if rp.scenario_case == sc:
                    if rp.result == choices.HTTPCallChoiches.success:
                        return
            res = {'result': 'failed'}

        for sc in scenario_cases:
            check(sc)
        if len(scenario_cases) == 0:
            res = {'result': 'No scenario cases available'}
        if res is None:
            res = {'result': 'success'}

        res['report'] = []
        for case in scenario_cases:
            is_in = False
            for rp in report:
                if rp.scenario_case == case:
                    is_in = True
                    break
            if not is_in:
                report.append(Report(scenario_case=case))

        for rp in report:
            call = {
                'scenario_case': ScenarioCaseSerializer(rp.scenario_case).data
            }
            call['result'] = rp.result
            res['report'].append(call)

        res['test_session_url'] = session.get_absolute_request_url(request)
        response = HttpResponse(json.dumps(res))
        response['Content-Type'] = 'application/json'
        return response

    def get_object(self):
        self.session = get_object_or_404(Session, pk=self.kwargs['pk'])
        return self.session


class SessionTypesViewSet(mixins.ListModelMixin, viewsets.GenericViewSet):
    """
    Session types

    Return all the session types
    """
    authentication_classes = (TokenAuthentication, SessionAuthentication)
    permission_classes = (permissions.IsAuthenticated, )
    serializer_class = SessionTypesSerializer

    def get_queryset(self):
        return SessionType.objects.all()


class ExposedUrlView(mixins.ListModelMixin, viewsets.GenericViewSet):
    """
    Exposed url

    Return a list of all the exposed url of a certain session.
    """
    authentication_classes = (TokenAuthentication, SessionAuthentication)
    permission_classes = (permissions.IsAuthenticated, IsOwner)
    serializer_class = ExposedUrlSerializer
    user_path = ['session']

    def get_queryset(self):
        qs = ExposedUrl.objects.filter(session=self.kwargs['pk'])
        self.check_object_permissions(self.request, qs)
        return qs


class RunTest(CSRFExemptMixin, View):
    """ Proxy-view between clients and servers """
    error_codes = [(400, 599)]  # boundaries considered as errors

    def get_queryset(self):
        return get_object_or_404(ExposedUrl, exposed_url=self.kwargs['exposed_url']).session

    def match_url(self, url, compare):
        '''
        Return True if the url matches the compare url.
        The compare url contains the parameter matching group {param}
        '''
        # casting of the reference url into a regex
        param_pattern = '{[^/]+}'
        any_c = '[^/]+'
        parsed_url = '( |/)*' + re.sub(param_pattern, any_c, compare) + '$'
        check_url = url.replace('/api/v1//', '/api/v1/')
        logger.info("Parsed: %s", parsed_url)
        logger.info("URL: %s", check_url)
        return re.search(parsed_url, check_url) is not None

    def get_http_header(self, request, endpoint, session):
        '''
        Extracts the http header from the request and add the authorization header for
        gemma platform
        '''
        whitelist = ['host', 'cookie', 'content-length']
        request_headers = {}
        for header, value in request.headers.items():
            if header.lower() not in whitelist:
                request_headers[header] = value

        if session.session_type.authentication == choices.AuthenticationChoices.jwt:
            jwt_auth = get_jwt(session.session_type).credentials()
            for k, i in jwt_auth.items():
                request_headers[k] = i
        elif session.session_type.authentication == choices.AuthenticationChoices.header:
            request_headers['authorization'] = session.session_type.header

        # request_headers['host'] = parse.urlparse(endpoint.url).netloc
        return request_headers

    def save_call(self, request, request_method_name, url, relative_url, session, status_code, session_log):
        '''
        Find the matching scenario case with the same url and method, if one match is found,
        the result of the call is overrided
        '''
        logger.info("Saving call")
        logger.info(request_method_name)
        logger.info(url)
        logger.info(relative_url)
        scenario_cases = ScenarioCase.objects.filter(vng_endpoint__session_type=session.session_type)
        for case in scenario_cases:
            logger.info(case)
            if case.http_method.lower() == request_method_name.lower():
                if self.match_url(request.build_absolute_uri(), case.url):
                    pre_exist = Report.objects.filter(scenario_case=case).filter(session_log__session=session)
                    if len(pre_exist) == 0:
                        report = Report(scenario_case=case, session_log=session_log)
                    else:
                        report = pre_exist[0]
                    is_failed = False
                    for a, b in self.error_codes:
                        if status_code >= a and status_code <= b:
                            report.result = choices.HTTPCallChoiches.failed
                            is_failed = True
                            break
                    if not is_failed and not report.is_failed():
                        report.result = choices.HTTPCallChoiches.success
                    logger.info("Saving report: %s", report.result)
                    report.save()

    def get_reverse_runtest(self, host, exposed_url):
        sub = '{}{}'.format(
            host,
            reverse('testsession:run_test', kwargs={
                'exposed_url': exposed_url.get_uuid_url(),
                'name': exposed_url.vng_endpoint.name,
                'relative_url': ''
            })
        )
        return sub

    def sub_url_response(self, content, host, endpoint):
        '''
        Replace the url of the response body

        Arguments:
            content Str -- Body of the response
            host Str -- Host of the webservice
            endpoint ExposedUrl -- ExposedUrl corresponding the call

        Returns:
            Str -- The body after the rewrite
        '''

        sub = self.get_reverse_runtest(host, endpoint)
        if endpoint.vng_endpoint.url is not None:
            if not endpoint.vng_endpoint.url.endswith('/'):
                if sub.endswith('/'):
                    sub = sub[:-1]
            return re.sub(endpoint.vng_endpoint.url, sub, content)
        else:
            query = parse.urlparse(sub)
            return re.sub(
                '{}://{}:{}/'.format(query.scheme, endpoint.docker_url, 8080),
                sub,
                content
            )

    def sub_url_request(self, content, host, endpoint):
        '''
        Replace the url of the request body

        Arguments:
            content Str -- Body of the request
            host Str -- Host of the webservice
            endpoint ExposedUrl -- ExposedUrl corresponding the call

        Returns:
            Str -- The body after the rewrite
        '''
        sub = self.get_reverse_runtest(host, endpoint)

        if endpoint.vng_endpoint.url is not None:
            return re.sub(sub, endpoint.vng_endpoint.url, content)
        else:
            query = parse.urlparse(sub)
            return re.sub(
                sub,
                '{}://{}:{}/'.format(query.scheme, endpoint.docker_url, 8080),
                content
            )

    def parse_response(self, response, request, base_url, endpoints):
        """
        Rewrites the VNG Reference responses to make use of ATV URL endpoints:
        https://ref.tst.vng.cloud/zrc/api/v1/zaken/123
        ->
        https://testplatform/runtest/XXXX/api/v1/zaken/123
        """
        parsed = response.text
        if settings.DEBUG:
            host = 'http://{}'.format(request.get_host())
        else:
            host = 'https://{}'.format(request.get_host())
        for ep in endpoints:
            logger.info("Rewriting response body:")
            parsed = self.sub_url_response(parsed, host, ep)
        return parsed

    def rewrite_request_body(self, request, exposed):
        """
        Rewrites the request body's to replace the ATV URL endpoints to the VNG Reference endpoints
        https://testplatform/runtest/XXXX/api/v1/zaken/123
        ->
        https://ref.tst.vng.cloud/zrc/api/v1/zaken/123
        """
        parsed = request.body.decode('utf-8')
        if settings.DEBUG:
            host = 'http://{}'.format(request.get_host())
        else:
            host = 'https://{}'.format(request.get_host())
        for eu in exposed:
            logger.info("Rewriting request body:")
            parsed = self.sub_url_request(parsed, host, eu)
        return parsed

    def build_method(self, request_method_name, request, body=False):
        self.session = self.get_queryset()
        eu = get_object_or_404(ExposedUrl, session=self.session, exposed_url=self.kwargs['exposed_url'])
        request_header = self.get_http_header(request, eu.vng_endpoint, self.session)
        session_log, session = self.build_session_log(request, request_header)
        if session.is_stopped():
            raise Http404
        endpoints = ExposedUrl.objects.filter(session=session)
        arguments = request.META['QUERY_STRING']

        if eu.vng_endpoint.url is not None:
            if eu.vng_endpoint.url.endswith('/'):
                request_url = '{}{}?{}'.format(eu.vng_endpoint.url, self.kwargs['relative_url'], arguments)
            else:
                request_url = '{}/{}?{}'.format(eu.vng_endpoint.url, self.kwargs['relative_url'], arguments)
        else:
            request_url = 'http://{}:{}/{}?{}'.format(eu.docker_url, 8080, self.kwargs['relative_url'], arguments)
        if arguments == '':
            request_url = request_url[:-1]
        method = getattr(requests, request_method_name)

        def make_call():
            if body:
                rewritten_body = self.rewrite_request_body(request, endpoints)
                logger.info("Request body after rewrite: %s", rewritten_body)
                response = method(request_url, data=rewritten_body, headers=request_header)
            else:
                response = method(request_url, headers=request_header)
            return response

        try:
            response = make_call()
        except Exception as e:
            try:
                request_header['Host'] = '{}:{}'.format(eu.docker_url, 8080)
                response = make_call()
            except Exception as e:
                logger.exception(e)
                raise Http404()

        self.add_response(response, session_log, request_url, request)

        self.save_call(request, request_method_name, self.kwargs['exposed_url'],
                       self.kwargs['relative_url'], session, response.status_code, session_log)
        reply = HttpResponse(self.parse_response(response, request, eu.vng_endpoint.url, endpoints), status=response.status_code)
        if 'Content-type' in response.headers:
            reply['Content-type'] = response.headers['Content-type']
        return reply

    def get(self, request, *args, **kwargs):
        return self.build_method('get', request)

    def post(self, request, *args, **kwargs):
        return self.build_method('post', request, body=True)

    def put(self, request, *args, **kwargs):
        return self.build_method('put', request, body=True)

    def delete(self, request, *args, **kwargs):
        return self.build_method('delete', request)

    def patch(self, request, *args, **kwargs):
        return self.build_method('patch', request)

    def build_session_log(self, request, header):
        session = self.session
        session_log = SessionLog(session=session)
        if 'host' in header:
            if type(header['host']) != str:
                header['host'] = header['host'].decode('utf-8')

        request_dict = {
            "request": {
                "path": "{} {}".format(request.method, request.build_absolute_uri()),
                "body": request.body.decode('utf-8'),
                "header": header
            }
        }
        session_log.request = json.dumps(request_dict)

        return session_log, session

    def add_response(self, response, session_log, request_url, request):
        response_dict = {
            "response": {
                "status_code": response.status_code,
                "body": response.text,
                "path": "{} {}".format(request.method, request_url),
            }
        }
        session_log.response_status = response.status_code
        session_log.response = json.dumps(response_dict)
        session_log.save()<|MERGE_RESOLUTION|>--- conflicted
+++ resolved
@@ -38,7 +38,7 @@
 logger = logging.getLogger(__name__)
 
 
-<<<<<<< HEAD
+
 def get_jwt(session):
 
     return ClientAuth(
@@ -51,7 +51,8 @@
                 'zds.scopes.zaken.bijwerken'],
         zaaktypes=['*']
     )
-=======
+
+  
 class SessionViewStatusSet(
         mixins.RetrieveModelMixin,
         viewsets.GenericViewSet):
@@ -60,7 +61,7 @@
     permission_classes = (permissions.IsAuthenticated, IsOwner)
 
     queryset = Session.objects.all()
->>>>>>> f3488751
+
 
 
 class SessionViewSet(
