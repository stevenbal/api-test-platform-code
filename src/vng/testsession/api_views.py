--- conflicted
+++ resolved
@@ -317,7 +317,7 @@
                 'relative_url': ''
             })
         )
-<<<<<<< HEAD
+
         if endpoint.vng_endpoint.url is not None:
             return re.sub(sub, endpoint.vng_endpoint.url, content)
         else:
@@ -327,11 +327,7 @@
                           '{}://{}:{}'.format(query.scheme, endpoint.docker_url, 8080),
                           content
                           )
-=======
-        if endpoint.vng_endpoint.url:
-            return re.sub(sub, endpoint.vng_endpoint.url, content)
-        return content
->>>>>>> 00552b25
+
 
     def parse_response(self, response, request, base_url, endpoints):
         """
