--- conflicted
+++ resolved
@@ -21,7 +21,6 @@
 
 class SessionType(models.Model):
 
-<<<<<<< HEAD
     name = models.CharField(max_length=200, unique=True)
     standard = models.CharField(max_length=200, null=True)
     role = models.CharField(max_length=200, null=True)
@@ -31,17 +30,10 @@
     client_id = models.TextField(default=None, null=True, blank=True)
     secret = models.TextField(default=None, null=True, blank=True)
     header = models.TextField(default=None, null=True, blank=True)
-=======
-    name = models.CharField('Naam', max_length=200, unique=True)
-    standard = models.CharField('Standaard', max_length=200, null=True)
-    role = models.CharField('Rol', max_length=200, null=True)
-    application = models.CharField('Applicatie', max_length=200, null=True)
-    version = models.CharField('Versie', max_length=200, null=True)
 
     class Meta:
         verbose_name = 'Sessie type'
         verbose_name_plural = 'Sessie type'
->>>>>>> f3488751
 
     def __str__(self):
         return self.name
