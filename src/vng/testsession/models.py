--- conflicted
+++ resolved
@@ -65,19 +65,12 @@
 
 class ScenarioCase(OrderedModel):
     url = models.CharField(max_length=200, help_text='''
-<<<<<<< HEAD
-    General URL patter that will be compared
+    URL pattern that will be compared
     with the request and eventually matched.
-    Matching flag can be added, e.g. /test/{uuid}/stop
-    will match every url with text instead of {uuid}.
+    Wildcards can be added, e.g. '/test/{uuid}/stop'
+    will match the URL '/test/c5429dcc-6955-4e22-9832-08d52205f633/stop'.
     '''
-=======
-                                                        URL pattern that will be compared
-                                                        with the request and eventually matched.
-                                                        Wildcards can be added, e.g. '/test/{uuid}/stop'
-                                                        will match the URL '/test/c5429dcc-6955-4e22-9832-08d52205f633/stop'.
-                                                        '''
->>>>>>> 493d2192
+
                            )
     http_method = models.CharField(max_length=20, choices=choices.HTTPMethodChoiches.choices, default=choices.HTTPMethodChoiches.GET)
     vng_endpoint = models.ForeignKey(VNGEndpoint, on_delete=models.CASCADE)
