--- conflicted
+++ resolved
@@ -148,11 +148,7 @@
 
 class ExposedUrl(models.Model):
 
-<<<<<<< HEAD
     subdomain = models.CharField(max_length=200, unique=True)
-=======
-    exposed_url = models.CharField(max_length=200)
->>>>>>> 9d4a747e
     session = models.ForeignKey(Session, on_delete=models.CASCADE)
     vng_endpoint = models.ForeignKey(VNGEndpoint, on_delete=models.CASCADE)
     test_session = models.ForeignKey(TestSession, blank=True, null=True, default=None, on_delete=models.CASCADE)
