import collections
import re
import json
import copy

import mock
import factory

from django.conf import settings
from django.urls import reverse
from django.utils import timezone
from django.utils.translation import gettext
from subdomains.utils import reverse as reverse_sub

from django_webtest import WebTest

from vng.accounts.models import User

from ..task import run_tests
from ..api_views import RunTest
from ..models import (
    Session, SessionType, SessionLog, Report,
    ScenarioCase, VNGEndpoint, ExposedUrl, TestSession
)

from .factories import (
    SessionFactory, SessionTypeFactory, VNGEndpointDockerFactory, ExposedUrlEchoFactory, VNGEndpointEchoFactory,
    ScenarioCaseFactory, ExposedUrlFactory, SessionLogFactory, VNGEndpointFactory, QueryParamsScenarioFactory,
    HeaderInjectionFactory, FilerField
)
from ...utils import choices
from ...utils.factories import UserFactory


def get_object(r):
    return json.loads(r.decode('utf-8'))


settings.ALLOWED_HOSTS += ['*']


def get_username():
    if len(User.objects.all()) == 0:
        UserFactory()
    return User.objects.all().first().username


def get_subdomain(url):
    return re.search('([0-9]+)\-', url).group(1)


class RetrieveSessionType(WebTest):

    def setUp(self):
        SessionTypeFactory()

    def test_retrieve_single_session_types(self):
        call = self.app.get(reverse('apiv1session:session_types-list'), user='admin')
        t = get_object(call.body)
        self.assertTrue(t[0]['id'] > 0)

    def test_retrieve_multiple_session_types(self):
        SessionTypeFactory.create_batch(size=10)
        call = self.app.get(reverse('apiv1session:session_types-list'), user='admin')
        t = json.loads(call.text)
        self.assertTrue(t[9]['id'] > 0)


class AuthorizationTests(WebTest):

    def setUp(self):
        UserFactory()

    def test_check_unauthenticated_testsessions(self):
        self.app.get(reverse('apiv1session:session_types-list'), expect_errors=True)

    def test_right_login(self):
        call = self.app.post(reverse('apiv1_auth:rest_login'), params=collections.OrderedDict([
            ('username', get_username()),
            ('password', 'password')]))
        self.assertIsNotNone(call.json.get('key'))

    def test_wrong_login(self):
        call = self.app.post(reverse('apiv1_auth:rest_login'), {
            'username': get_username(),
            'password': 'wrong'
        }, status=400)

        self.assertEqual(call.json, {"non_field_errors": [gettext("Unable to log in with provided credentials.")]})

    def test_session_creation_authentication(self):
        Session.objects.all().delete()
        session = {
            'session_type': 1,
            'started': str(timezone.now()),
            'status': choices.StatusChoices.running,
            'api_endpoint': 'http://google.com',
        }
        call = self.app.post(reverse('apiv1session:test_session-list'), session, status=[401, 302])


class CreationAndDeletion(WebTest):
    csrf_checks = False

    def setUp(self):
        self.session_type = SessionTypeFactory()
        self.user = UserFactory()
        self.session_type_docker = VNGEndpointDockerFactory().session_type
        call = self.app.post(reverse('apiv1_auth:rest_login'), params=collections.OrderedDict([
            ('username', get_username()),
            ('password', 'password')]))
        key = get_object(call.body)['key']
        self.head = {'Authorization': 'Token {}'.format(key)}
        self.vng_endpoint = VNGEndpointFactory()

    def test_session_creation(self):
        session = {
            'session_type': self.session_type.name,
            'api_endpoint': 'http://google.com'
        }

        call = self.app.post(reverse('apiv1session:test_session-list'), session, headers=self.head)

    def test_report_postman(self):

        session = {
            'session_type': self.vng_endpoint.session_type.name,
            'api_endpoint': 'http://google.com'
        }

        call = self.app.post(reverse('apiv1session:test_session-list'), session, headers=self.head)

        session = Session.objects.all().order_by('-id').first()
        self.app.post(reverse('testsession:stop_session', kwargs={
            'session_id': session.id
        }), user=session.user)

        self.app.get(reverse('testsession:session_log', kwargs={
            'session_id': session.id
        }), user=session.user)

    def test_deploy_docker_via_api(self):
        self.app.post_json(reverse('apiv1session:test_session-list'), {
            'session_type': self.session_type_docker.name
        }, headers=self.head)

    def test_session_creation_permission(self):
        Session.objects.all().delete()
        session = {
            'session_type': self.session_type.name,
            'started': str(timezone.now()),
            'status': choices.StatusChoices.running,
            'api_endpoint': 'http://google.com',
            'user': self.user.id,
        }

        call = self.app.post(reverse('apiv1_auth:rest_login'), params=collections.OrderedDict([
            ('username', get_username()),
            ('password', 'password')]))
        key = get_object(call.body)['key']
        head = {'Authorization': 'Token {}'.format(key)}
        call = self.app.post(reverse('apiv1session:test_session-list'), session, headers=head)
        response_parsed = get_object(call.body)
        session = Session.objects.filter(pk=response_parsed['id'])[0]
        user = User.objects.all().first()
        self.assertEqual(session.user.pk, user.pk)

    def test_stop_session_no_auth(self):
        session = SessionFactory()
        call = self.app.post(reverse('testsession:stop_session', kwargs={'session_id': session.id}), status=302)


class TestLog(WebTest):

    def setUp(self):
        self.scenarioCase = ScenarioCaseFactory()
        self.exp_url = ExposedUrlFactory()
        self.session = self.exp_url.session
        self.exp_url.vng_endpoint.session_type = self.session.session_type
        self.exp_url.vng_endpoint.url = 'https://postman-echo.com/'
        self.exp_url.vng_endpoint.save()
        self.scenarioCase.vng_endpoint = self.exp_url.vng_endpoint
        self.scenarioCase_hard = copy.copy(self.scenarioCase)
        self.scenarioCase_hard.url = 'test/{uuid}/t'
        self.scenarioCase_hard.pk += 1

        self.scenarioCase_hard.save()
        self.scenarioCase.save()
        self.exp_url.vng_endpoint.save()
        self.exp_url.save()
        self.session_log = SessionLogFactory()
        self.endpoint_echo_e = ExposedUrlEchoFactory()
        self.endpoint_echo_e.session.session_type = self.endpoint_echo_e.vng_endpoint.session_type
        self.endpoint_echo_e.session.save()
        self.endpoint_echo_e.save()

        self.endpoint_echo_h = ExposedUrlEchoFactory()
        self.endpoint_echo_h.session.session_type = self.endpoint_echo_h.vng_endpoint.session_type
        self.endpoint_echo_h.vng_endpoint.url = 'https://postman-echo.com/headers'
        self.endpoint_echo_h.vng_endpoint.save()
        self.endpoint_echo_h.session.session_type.authentication = choices.AuthenticationChoices.jwt
        self.endpoint_echo_h.session.session_type.save()
        self.endpoint_echo_h.session.save()
        self.endpoint_echo_h.save()

    def test_retrieve_no_logged(self):
        call = self.app.get(reverse('testsession:session_log', kwargs={'session_id': self.session.id}), status=302)

    def test_retrieve_no_entries(self):
        call = self.app.get(reverse('testsession:session_log', kwargs={'session_id': self.session.id}), user=self.session.user)
        self.assertTrue('Er zijn nog geen verzoeken' in call.text)

    def test_retrieve_no_entry(self):
        url = reverse_sub('run_test', self.exp_url.subdomain, kwargs={
            'relative_url': ''
        })
        call = self.app.get(url, extra_environ={'HTTP_HOST': '{}-example.com'.format(self.exp_url.subdomain)}, user=self.session.user)
        call2 = self.app.get(reverse('testsession:session_log', kwargs={'session_id': self.session.id}), user=self.session.user)
        self.assertTrue(url in call2.text)

    def test_log_report(self):
        self.test_retrieve_no_entry()
        call = self.app.get(reverse('testsession:session_report', kwargs={'session_id': self.session.id}), user=self.session.user)

    def test_log_report_pdf(self):
        self.test_retrieve_no_entry()
        call = self.app.get(reverse('testsession:session_report-pdf', kwargs={'session_id': self.session.id}), user=self.session.user)

    def test_log_detail_view(self):
        sl = self.session_log
        call = self.app.get(reverse('testsession:session_log-detail',
                                    kwargs={
                                        'session_id': sl.session.id,
                                        'pk': sl.pk}),
                            user=sl.session.user)

    def test_log_detail_view_no_authorized(self):
        sl = self.session_log
        call = self.app.get(reverse('testsession:session_log-detail',
                                    kwargs={
                                        'session_id': sl.session.id,
                                        'pk': sl.id}),
                            status=[302, 401, 403, 404])

    def test_api_session(self):
        call = self.app.post(reverse('apiv1_auth:rest_login'), params=collections.OrderedDict([
            ('username', get_username()),
            ('password', 'password')]))
        key = get_object(call.body)['key']
        head = {'Authorization': 'Token {}'.format(key)}
        call = self.app.post(reverse("apiv1session:test_session-list"), params=collections.OrderedDict([
            ('session_type', SessionType.objects.first().name),
        ]), headers=head)
        call = get_object(call.body)
        url = call['exposedurl_set'][0]['subdomain']
        session_id = call['id']
        http_host = get_subdomain(url)
        call = self.app.get(url, extra_environ={'HTTP_HOST': '{}-example.com'.format(http_host)})
        call = self.app.get(reverse('apiv1session:stop_session', kwargs={'pk': session_id}))
        call = get_object(call.body)
        self.assertEqual(call, [])
        session = Session.objects.get(pk=session_id)
        self.assertEqual(session.status, choices.StatusChoices.stopped)

        call = self.app.get(reverse('apiv1session:result_session', kwargs={'pk': session_id}))
        call = get_object(call.body)
        self.assertEqual(call['result'], 'No scenario cases available')

    def test_hard_matching(self):
        url = reverse_sub('run_test', self.exp_url.subdomain, kwargs={
            'relative_url': 'test/xxx/t'
        })
        call = self.app.get(url, extra_environ={'HTTP_HOST': '{}-example.com'.format(self.exp_url.subdomain)}, user=self.session.user, status=[404])
        rp = Report.objects.filter(scenario_case=self.scenarioCase_hard)
        self.assertTrue(len(rp) != 0)

    def test_exposed_urls(self):
        call = self.app.get(reverse("apiv1session:test_session-list"), user=self.session.user)
        res = call.json
        session = Session.objects.get(id=res[0]['id'])
        endpoint = VNGEndpoint.objects.get(name=res[0]['exposedurl_set'][0]['vng_endpoint'])
        self.assertEqual(endpoint.session_type, session.session_type)

    def test_ordered_report(self):
        url = reverse('testsession:session_report', kwargs={
            'session_id': self.session.id
        })
        sc = ScenarioCase.objects.filter(vng_endpoint__session_type=self.session.session_type).order_by('order')
        call = self.app.get(url, user=self.session.user)
        index = 0
        for s in sc:
            index = call.text[index:].index(s.url) + 2

    @mock.patch('vng.testsession.api_views.logger')
    def test_rewrite_body(self, mock_logger):
        url = reverse_sub('run_test', self.endpoint_echo_e.subdomain, kwargs={
            'relative_url': 'post/'
        })
        call = self.app.post(url, url, extra_environ={'HTTP_HOST': '{}-example.com'.format(self.endpoint_echo_e.subdomain)}, user=self.endpoint_echo_e.session.user)
        self.assertIn('Rewriting request body:', mock_logger.info.call_args_list[-7][0][0])
        self.assertIn(url, call.text)

    def test_no_rewrite_header(self):
        url = reverse_sub('run_test', self.endpoint_echo_h.subdomain, kwargs={
            'relative_url': ''
        })
        headers = {'authorization': 'dummy'}
        call = self.app.get(url, extra_environ={'HTTP_HOST': '{}-example.com'.format(self.endpoint_echo_h.subdomain)},
                            headers=headers, user=self.endpoint_echo_h.session.user)
        self.assertEqual(call.json['headers']['authorization'], headers['authorization'])


class TestUrlParam(WebTest):

    def setUp(self):
        self.qp = QueryParamsScenarioFactory()
        self.scenario_case = self.qp.scenario_case
        self.vng_endpoint = self.scenario_case.vng_endpoint
        self.session = SessionFactory(session_type=self.vng_endpoint.session_type)
        self.exposed_url = ExposedUrlFactory(session=self.session, vng_endpoint=self.vng_endpoint)
        self.qp_p = QueryParamsScenarioFactory()
        self.scenario_case_p = self.qp_p.scenario_case
        self.scenario_case_p.http_method = choices.HTTPMethodChoiches.PUT
        self.scenario_case_p.save()
        self.vng_endpoint_p = self.scenario_case_p.vng_endpoint
        self.session_p = SessionFactory(session_type=self.vng_endpoint_p.session_type)
        self.exposed_url_p = ExposedUrlFactory(session=self.session_p, vng_endpoint=self.vng_endpoint_p)

        self.vng_endpoint.url = 'https://postman-echo.com/'
        self.vng_endpoint_p.url = 'https://postman-echo.com/'
        self.vng_endpoint.save()
        self.vng_endpoint_p.save()

    def test_query_params_no_match(self):
        report = len(Report.objects.filter(scenario_case=self.scenario_case))
        url = reverse_sub('run_test', self.exposed_url.subdomain, kwargs={
            'relative_url': self.scenario_case.url
        })
        call = self.app.get(url, extra_environ={'HTTP_HOST': '{}-example.com'.format(self.exposed_url.subdomain)},
                            user=self.session.user, status=[404])
        self.assertEqual(report, len(Report.objects.filter(scenario_case=self.scenario_case)))

    def test_query_params_match_wild(self):
        report = len(Report.objects.filter(scenario_case=self.scenario_case))
        url = reverse_sub('run_test', self.exposed_url.subdomain, kwargs={
            'relative_url': self.scenario_case.url
        })
        call = self.app.get(url,
                            {self.qp.name: 'dummy'},
                            extra_environ={'HTTP_HOST': '{}-example.com'.format(self.exposed_url.subdomain)},
                            user=self.session.user, status=[404]
                            )
        self.assertEqual(report + 1, len(Report.objects.filter(scenario_case=self.scenario_case)))

    def test_query_params_match(self):
        qp = QueryParamsScenarioFactory(scenario_case=self.scenario_case, expected_value='dummy', name='strict')
        report = len(Report.objects.filter(scenario_case=self.scenario_case))
        url = reverse_sub('run_test', self.exposed_url.subdomain, kwargs={
            'relative_url': self.scenario_case.url
        })
        call = self.app.get(url,
                            {'strict': 'dummy', self.qp.name: 'dummy'},
                            extra_environ={'HTTP_HOST': '{}-example.com'.format(self.exposed_url.subdomain)},
                            user=self.session.user, status=[404]
                            )
        self.assertEqual(report + 1, len(Report.objects.filter(scenario_case=self.scenario_case)))

    def test_query_params_put(self):
        report = len(Report.objects.filter(scenario_case=self.scenario_case_p))
        url = reverse_sub('run_test', self.exposed_url_p.subdomain, kwargs={
            'relative_url': self.scenario_case_p.url
        })
        call = self.app.put(url + '?{}=dummy'.format(self.qp_p.name),
                            extra_environ={'HTTP_HOST': '{}-example.com'.format(self.exposed_url_p.subdomain)},
                            user=self.session_p.user, status=[404]
                            )
        self.assertEqual(report + 1, len(Report.objects.filter(scenario_case=self.scenario_case_p)))


class TestUrlMatchingPatterns(WebTest):

    def setUp(self):
        self.scenario_case = ScenarioCaseFactory(url='test')

        call = self.app.post(reverse('apiv1_auth:rest_login'), params=collections.OrderedDict([
            ('username', get_username()),
            ('password', 'password')]))
        key = get_object(call.body)['key']
        self.head = {'Authorization': 'Token {}'.format(key)}

    def test_create_session(self):
        # Save the report list
        report_list = Report.objects.all()
        resp = self.app.post_json(reverse('apiv1session:test_session-list'), {
            'session_type': self.scenario_case.vng_endpoint.session_type.name
        }, headers=self.head)

        # Call the url with additional padding
        http_host = get_subdomain(resp.json['exposedurl_set'][0]['subdomain'])
        self.app.get(resp.json['exposedurl_set'][0]['subdomain'] + 'test' + '/dummy',
                     extra_environ={'HTTP_HOST': '{}-example.com'.format(http_host)}, expect_errors=True)
        # Check that the report has not been crated
        self.assertEqual(len(report_list), len(Report.objects.all()))

        # Call the url without further padding
        self.app.get(resp.json['exposedurl_set'][0]['subdomain'] + 'test',
                     extra_environ={'HTTP_HOST': '{}-example.com'.format(http_host)}, expect_errors=True)
        # Check if the report has been created
        self.assertEqual(len(report_list) + 1, len(Report.objects.all()))

        last_report = Report.objects.latest('id')
        self.assertEqual(last_report.scenario_case, self.scenario_case)


class TestSandboxMode(WebTest):

    def setUp(self):
        self.user = UserFactory()
        self.sc = ScenarioCaseFactory(url='status/{code}')
        self.sc.vng_endpoint.url = 'https://postman-echo.com/'
        self.sc.vng_endpoint.save()
        self.session_type = self.sc.vng_endpoint.session_type

    def test_sandbox(self):
        call = self.app.get(reverse('testsession:session_create'), user=self.user)
        form = call.forms[0]
        form['session_type'].select(form['session_type'].options[-1][0])
        form['sandbox'] = True
        form.submit()
        session = Session.objects.all().order_by('-pk')[0]
        eu = ExposedUrl.objects.get(session=session)

        all_rep = Report.objects.all()
        url = reverse_sub('run_test', eu.subdomain, kwargs={
            'relative_url': 'status/404'
        })
        call = self.app.get(url, extra_environ={'HTTP_HOST': '{}-example.com'.format(eu.subdomain)}, user=session.user, status=[404])
        report = Report.objects.get(scenario_case=self.sc)

        self.assertEqual(choices.HTTPCallChoiches.failed, report.result)
        url = reverse_sub('run_test', eu.subdomain, kwargs={
            'relative_url': 'status/200'
        })
        call = self.app.get(url, extra_environ={'HTTP_HOST': '{}-example.com'.format(eu.subdomain)}, user=session.user)
        report = Report.objects.get(scenario_case=self.sc)
        self.assertEqual(choices.HTTPCallChoiches.success, report.result)

    def test_no_sandbox(self):
        call = self.app.get(reverse('testsession:session_create'), user=self.user)
        form = call.forms[0]
        form['session_type'].select(form['session_type'].options[-1][0])
        form['sandbox'] = False
        form.submit()
        session = Session.objects.all().order_by('-pk')[0]
        eu = ExposedUrl.objects.get(session=session)

        all_rep = Report.objects.all()
        url = reverse_sub('run_test', eu.subdomain, kwargs={
            'relative_url': 'status/404'
        })
        call = self.app.get(url, extra_environ={'HTTP_HOST': '{}-example.com'.format(eu.subdomain)}, user=session.user, status=[404])
        report = Report.objects.get(scenario_case=self.sc)

        self.assertEqual(choices.HTTPCallChoiches.failed, report.result)
        url = reverse_sub('run_test', eu.subdomain, kwargs={
            'relative_url': 'status/200'
        })
        call = self.app.get(url, extra_environ={'HTTP_HOST': '{}-example.com'.format(eu.subdomain)}, user=session.user)
        report = Report.objects.get(scenario_case=self.sc)
        self.assertEqual(choices.HTTPCallChoiches.failed, report.result)

    def test_create_sandbox_default(self):
        session = {
            'session_type': self.session_type.name,
            'started': str(timezone.now()),
            'status': choices.StatusChoices.running,
            'api_endpoint': 'http://google.com',
            'user': self.user.id,
        }

        call = self.app.post(reverse('apiv1_auth:rest_login'), params=collections.OrderedDict([
            ('username', get_username()),
            ('password', 'password')]))
        key = get_object(call.body)['key']
        head = {'Authorization': 'Token {}'.format(key)}
        call = self.app.post(reverse('apiv1session:test_session-list'), session, headers=head)
        response_parsed = get_object(call.body)
        session = Session.objects.latest('id')
        self.assertEqual(session.sandbox, False)

    def test_create_sandbox(self):
        session = {
            'session_type': self.session_type.name,
            'started': str(timezone.now()),
            'status': choices.StatusChoices.running,
            'api_endpoint': 'http://google.com',
            'user': self.user.id,
            'sandbox': True

        }

        call = self.app.post(reverse('apiv1_auth:rest_login'), params=collections.OrderedDict([
            ('username', get_username()),
            ('password', 'password')]))
        key = get_object(call.body)['key']
        head = {'Authorization': 'Token {}'.format(key)}
        call = self.app.post(reverse('apiv1session:test_session-list'), session, headers=head)
        response_parsed = get_object(call.body)
        session = Session.objects.latest('id')
        self.assertEqual(session.sandbox, True)


class TestAllProcedure(WebTest):
    csrf_checks = False

    def setUp(self):
        self.user = UserFactory()
        self.session_type = VNGEndpointFactory(name='demo-api').session_type

    def _test_create_session(self):
        call = self.app.get(reverse('testsession:session_create'), user=self.user)
        form = call.forms[0]
        form['session_type'].select(str(self.session_type.id))
        form.submit()

        call = self.app.get(reverse('testsession:sessions'), user=self.user)
        self.assertIn(self.session_type.name, call.text)

    def _test_stop_session(self):
        self.session = Session.objects.filter(user=self.user).filter(status=choices.StatusChoices.running)[0]
        url = reverse('testsession:stop_session', kwargs={
            'session_id': self.session.pk,
        })
        call = self.app.post(url, user=self.session.user).follow()
        self.assertIn('Stopped', call.text)

    def test_report(self):
        self._test_create_session()
        self._test_stop_session()
        session = Session.objects.get(pk=self.session.pk)
        url = reverse('testsession:session_report', kwargs={
            'session_id': self.session.pk,
        })
        call = self.app.get(url, user=self.session.user)

        url = reverse('testsession:session_report-pdf', kwargs={
            'session_id': self.session.pk,
        })
        call = self.app.get(url, user=self.session.user)

    def test_postman(self):
        self._test_create_session()
        self.session = Session.objects.filter(user=self.user).filter(status=choices.StatusChoices.running)[0]
        url = reverse('testsession:stop_session', kwargs={
            'session_id': self.session.pk,
        })
        call = self.app.post(url, user=self.session.user).follow()
        call = self.app.get(reverse('testsession:session_log', kwargs={
            'session_id': self.session.pk
        }))
        self.assertIn('200 OK', call.text)

    def test_url_slash(self):
        url = reverse('testsession:session_log', kwargs={
            'session_id': 555
        })

        call = self.app.get(url[:-1], user=self.user)
        self.assertIn('301', call.status)
        call = self.app.get(url, user=self.user, status=[404])
        self.assertIn('404', call.status)


class TestLogNewman(WebTest):

    def setUp(self):
        self.scenario_case = ScenarioCaseFactory()
        self.scenario_case1 = ScenarioCaseFactory()
        self.scenario_case1.vng_endpoint = self.scenario_case.vng_endpoint
        self.scenario_case1.save()

        call = self.app.post(reverse('apiv1_auth:rest_login'), params=collections.OrderedDict([
            ('username', get_username()),
            ('password', 'password')]))
        key = get_object(call.body)['key']
        self.head = {'Authorization': 'Token {}'.format(key)}

    def test_run(self):
        call = self.app.post(reverse("apiv1session:test_session-list"), params=collections.OrderedDict([
            ('session_type', self.scenario_case.vng_endpoint.session_type.name),
        ]), headers=self.head)
        call = get_object(call.body)
        session_id = call['id']
        url = call['exposedurl_set'][0]['subdomain']

        http_host = get_subdomain(call['exposedurl_set'][0]['subdomain'])
        call = self.app.get(url, extra_environ={'HTTP_HOST': '{}-example.com'.format(http_host)})
        call = get_object(call.body)

        call = self.app.get(reverse('apiv1session:stop_session', kwargs={'pk': session_id}))
        call = get_object(call.body)
        self.assertEqual(len(call), 2)

        call = self.app.get(reverse('apiv1session:result_session', kwargs={'pk': session_id}))
        call = get_object(call.body)
        self.assertEqual(call['result'], 'Geen oproep uitgevoerd')


class TestHeaderInjection(WebTest):

    def setUp(self):
        self.endpoint = VNGEndpointEchoFactory()
        self.hi = HeaderInjectionFactory(session_type=self.endpoint.session_type)

        call = self.app.post(reverse('apiv1_auth:rest_login'), params=collections.OrderedDict([
            ('username', get_username()),
            ('password', 'password')]))
        key = get_object(call.body)['key']
        self.head = {'Authorization': 'Token {}'.format(key)}

    def test_run(self):
        call = self.app.post(reverse("apiv1session:test_session-list"), params=collections.OrderedDict([
            ('session_type', self.endpoint.session_type.name),
        ]), headers=self.head)
        call = get_object(call.body)
        session_id = call['id']
        url = call['exposedurl_set'][0]['subdomain']

        http_host = get_subdomain(call['exposedurl_set'][0]['subdomain'])
        call = self.app.get(url + 'headers', extra_environ={'HTTP_HOST': '{}-example.com'.format(http_host)})
        self.assertIn('key', call.json['headers'])
        self.assertIn('dummy', call.json['headers']['key'])


class TestAuthProxy(WebTest):

    def setUp(self):
        self.user = UserFactory()
        self.vng_no_auth = VNGEndpointEchoFactory()
        self.vng_auth = VNGEndpointEchoFactory()
        self.vng_header = VNGEndpointEchoFactory()
        self.vng_auth.session_type.authentication = choices.AuthenticationChoices.jwt
        self.vng_auth.session_type.save()
        self.vng_header.session_type.authentication = choices.AuthenticationChoices.header
        self.vng_header.session_type.header = 'test'
        self.vng_header.session_type.save()

        call = self.app.post(reverse('apiv1_auth:rest_login'), params=collections.OrderedDict([
            ('username', get_username()),
            ('password', 'password')]))
        key = get_object(call.body)['key']
        self.head = {'Authorization': 'Token {}'.format(key)}

        self.url_no_auth = self.app.post(reverse("apiv1session:test_session-list"), params=collections.OrderedDict([
            ('session_type', self.vng_no_auth.session_type.name),
        ]), headers=self.head).json['exposedurl_set'][0]['subdomain']

        self.url_auth = self.app.post(reverse("apiv1session:test_session-list"), params=collections.OrderedDict([
            ('session_type', self.vng_auth.session_type.name),
        ]), headers=self.head).json['exposedurl_set'][0]['subdomain']

        self.url_head = self.app.post(reverse("apiv1session:test_session-list"), params=collections.OrderedDict([
            ('session_type', self.vng_header.session_type.name),
        ]), headers=self.head).json['exposedurl_set'][0]['subdomain']

    def test_no_auth(self):
        http_host = get_subdomain(self.url_no_auth)
        resp = self.app.post(self.url_no_auth + 'post', extra_environ={'HTTP_HOST': '{}-example.com'.format(http_host)})
        self.assertNotIn('authorization', resp.json['headers'])

    def test_auth(self):
        http_host = get_subdomain(self.url_auth)
        resp = self.app.post(self.url_auth + 'post', extra_environ={'HTTP_HOST': '{}-example.com'.format(http_host)})
        self.assertIn('authorization', resp.json['headers'])

    def test_header(self):
        http_host = get_subdomain(self.url_head)
        resp = self.app.post(self.url_head + 'post', extra_environ={'HTTP_HOST': '{}-example.com'.format(http_host)})
        self.assertEqual('test', resp.json['headers']['authorization'])


class TestRewriteBody(WebTest):

    def setUp(self):
        self.euv = RunTest()
        self.ep = ExposedUrlFactory()
        self.ep_docker = VNGEndpointDockerFactory()
        self.ep_d = ExposedUrlFactory(vng_endpoint=self.ep_docker, docker_url='127.0.0.1')
        self.host = 'example.com'

        self.ep_s = ExposedUrlFactory()
        self.ep_s.vng_endpoint.subdomain = 'sub'
        self.ep_s.vng_endpoint.save()
        self.host_sub = 'sub.example.com'

    def test_request(self):
        content = 'dummy{}/dummy'.format(self.host)
        res = self.euv.sub_url_request(content, self.host, self.ep)
        self.assertEqual('dummy{}/dummy'.format(self.ep.vng_endpoint.url), res)

    def test_request_subdomain(self):
        content = 'dummy{}/dummy'.format(self.host_sub)
        res = self.euv.sub_url_request(content, self.host_sub, self.ep_s)
        self.assertEqual('dummy{}/dummy'.format(self.ep_s.vng_endpoint.url), res)

    def test_response(self):
        content = 'dummy{}/dummy'.format(self.ep.vng_endpoint.url)
        res = self.euv.sub_url_response(content, self.host, self.ep)
        self.assertEqual('dummy{}/dummy'.format(self.host), res)

    def test_request_docker(self):
        content = 'dummy{}/dummy'.format(self.host)
        res = self.euv.sub_url_request(content, self.host, self.ep_d)
        self.assertEqual('dummy://{}:8080/dummy'.format(self.ep_d.docker_url), res)

    def test_response_docker(self):
        content = 'dummy://{}:8080/dummy'.format(self.ep_d.docker_url)
        res = self.euv.sub_url_response(content, self.host, self.ep_d)
        self.assertEqual('dummy{}/dummy'.format(self.host), res)


class TestRewriteUrl(WebTest):

    def setUp(self):
        self.endpoint = VNGEndpointFactory(url='http://www.dummy.com', path='/path/sub')
        self.eu = ExposedUrlFactory(vng_endpoint=self.endpoint)

    def test_url(self):
        rt = RunTest()
        rt.kwargs = {
            'relative_url': ''
        }
        url = rt.build_url(self.eu, '')
        self.assertEqual(url, self.endpoint.url + '/')

    def test_url_sub(self):
        rt = RunTest()
        rt.kwargs = {
            'relative_url': 'path/'
        }
        url = rt.build_url(self.eu, '')
        self.assertEqual(url, 'http://www.dummy.com/path/')

    def test_url_sub_sub(self):
        rt = RunTest()
        rt.kwargs = {
            'relative_url': 'path/sub/a'
        }
        url = rt.build_url(self.eu, '')
        self.assertEqual(url, 'http://www.dummy.com/path/sub/a')


<<<<<<< HEAD
class TestPostmanRun(WebTest):

    def setUp(self):
        self.endpoint = VNGEndpointDockerFactory(name='name', url='www.google.com')
        self.endpoint.test_file = FilerField(
            file=factory.django.FileField(
                from_path=settings.POSTMAN_ROOT + '/test_name.postman_collection.json'
            ))
        self.endpoint.save()
        self.session = SessionFactory(session_type=self.endpoint.session_type)
        self.eu = ExposedUrlFactory(session=self.session, vng_endpoint=self.endpoint)

    def test_rewrite(self):
        run_tests(self.session.id)
        self.assertTrue(ExposedUrl.objects.get(id=self.eu.id).test_session.is_success_test())
=======
class TestMultipleParams(WebTest):
    csrf_checks = False

    def setUp(self):
        self.user = UserFactory()
        self.ep = VNGEndpointFactory()
        self.sc1 = ScenarioCaseFactory(vng_endpoint=self.ep)
        self.sc2 = ScenarioCaseFactory(vng_endpoint=self.ep)
        QueryParamsScenarioFactory(scenario_case=self.sc1, name='tparam1')
        QueryParamsScenarioFactory(scenario_case=self.sc2, name='tparam1')
        QueryParamsScenarioFactory(scenario_case=self.sc2, name='tparam2')

    def test(self):
        resp = self.app.post_json(reverse('apiv1session:test_session-list'), {
            'session_type': self.ep.session_type.name
        }, user=self.user)

        http_host = get_subdomain(resp.json['exposedurl_set'][0]['subdomain'])
        self.app.get(resp.json['exposedurl_set'][0]['subdomain'] + 'unknown/23?tparam1=test&tparam2=test',
                     extra_environ={'HTTP_HOST': '{}-example.com'.format(http_host)}, expect_errors=True)
        report1 = Report.objects.filter(scenario_case=self.sc1).count()
        report2 = Report.objects.filter(scenario_case=self.sc2).count()
        self.assertEqual(report1, 0)
        self.assertEqual(report2, 1)

        self.app.get(resp.json['exposedurl_set'][0]['subdomain'] + 'unknown/23?tparam1=test&',
                     extra_environ={'HTTP_HOST': '{}-example.com'.format(http_host)}, expect_errors=True)
        report1 = Report.objects.filter(scenario_case=self.sc1).count()
        report2 = Report.objects.filter(scenario_case=self.sc2).count()
        self.assertEqual(report1, 1)
        self.assertEqual(report2, 1)
>>>>>>> 68b0ce51
<|MERGE_RESOLUTION|>--- conflicted
+++ resolved
@@ -749,8 +749,7 @@
         url = rt.build_url(self.eu, '')
         self.assertEqual(url, 'http://www.dummy.com/path/sub/a')
 
-
-<<<<<<< HEAD
+        
 class TestPostmanRun(WebTest):
 
     def setUp(self):
@@ -766,7 +765,8 @@
     def test_rewrite(self):
         run_tests(self.session.id)
         self.assertTrue(ExposedUrl.objects.get(id=self.eu.id).test_session.is_success_test())
-=======
+
+        
 class TestMultipleParams(WebTest):
     csrf_checks = False
 
@@ -798,4 +798,3 @@
         report2 = Report.objects.filter(scenario_case=self.sc2).count()
         self.assertEqual(report1, 1)
         self.assertEqual(report2, 1)
->>>>>>> 68b0ce51
