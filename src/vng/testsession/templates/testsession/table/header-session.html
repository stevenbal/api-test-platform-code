{% load i18n %}

{% spaceless %}
<tr>
<<<<<<< HEAD
    <th scope='col'>{% trans "Session ID" %}</th>
    <th scope='col'>{% trans "Session status" %}</th>
    <th scope='col'>{% trans "Started at" %}</th>
    <th scope='col'>{% trans "Session type" %}</th>
    <th scope='col'>{% trans "Available API URLs" %}</th>
    <th scope='col'>{% trans "Calls status" %}</th>
    <th scope='col'>{% trans "Postman result" %}</th>
    <th scope='col'>{% trans "Actions" %}</th>
=======
    <th scope='col'>Sessie ID</th>
    <th scope='col'>Sessie status</th>
    <th scope='col'>Gestart op</th>
    <th scope='col'>Sessie type</th>
    <th scope='col'>Beschikbare API URLs</th>
    <th scope='col'>Calls status</th>
    <th scope='col'>Postman result</th>
    <th scope='col'>Acties</th>
    <th scope='col'>Badge</th>
>>>>>>> 9b2a8d70
</tr>
{% endspaceless %}<|MERGE_RESOLUTION|>--- conflicted
+++ resolved
@@ -2,7 +2,6 @@
 
 {% spaceless %}
 <tr>
-<<<<<<< HEAD
     <th scope='col'>{% trans "Session ID" %}</th>
     <th scope='col'>{% trans "Session status" %}</th>
     <th scope='col'>{% trans "Started at" %}</th>
@@ -11,16 +10,6 @@
     <th scope='col'>{% trans "Calls status" %}</th>
     <th scope='col'>{% trans "Postman result" %}</th>
     <th scope='col'>{% trans "Actions" %}</th>
-=======
-    <th scope='col'>Sessie ID</th>
-    <th scope='col'>Sessie status</th>
-    <th scope='col'>Gestart op</th>
-    <th scope='col'>Sessie type</th>
-    <th scope='col'>Beschikbare API URLs</th>
-    <th scope='col'>Calls status</th>
-    <th scope='col'>Postman result</th>
-    <th scope='col'>Acties</th>
-    <th scope='col'>Badge</th>
->>>>>>> 9b2a8d70
+    <th scope='col'>{% trans "Badge" %}</th>
 </tr>
 {% endspaceless %}