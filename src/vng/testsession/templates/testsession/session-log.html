--- conflicted
+++ resolved
@@ -216,7 +216,6 @@
         </div>
 
         <div class="col-sm-5">
-<<<<<<< HEAD
                 <div class="card">
                     <div class="card-header">
                         Endpoints & Rapports
@@ -238,28 +237,6 @@
                                     {% endfor %}
                                 </ul>
                             </div>
-=======
-            <div class="card">
-                <div class="card-header">
-                    Endpoints & Rapports
-                </div>
-                <div class="card-body">
-                    <div class="row">
-                        <div class="col-sm-12">
-                            <ul class="list-group">
-                                {% for endpoint in session.exposedurl_set.all %}
-                                {% if endpoint.subdomain %}
-                                <li class="list-group-item">
-                                    {{endpoint.vng_endpoint.name }} -
-                                    <a
-                                        href="{% url_sub 'run_test' endpoint.subdomain endpoint.vng_endpoint.path|slice:"1:" %}">
-                                        {{endpoint.vng_endpoint.name}}
-                                    </a>
-                                </li>
-                                {% endif %}
-                                {% endfor %}
-                            </ul>
->>>>>>> ad540924
                         </div>
                     </div>
                     <div class="row">
@@ -278,7 +255,6 @@
                 </div>``
             <div class="card">
                 <div class="card-header">
-<<<<<<< HEAD
                     Information -> Supplier information
                 </div>
                 <div class="card-body">
@@ -290,24 +266,10 @@
                             </tr>
                             <tr>
                                 <td scope="row"><strong>Software product</td>
-=======
-                Information
-            </div>
-            <div class="card-body">
-                <table class="table table-striped">
-                    <tbody>
-                        <tr>
-                            <td scope="row"><strong>Supplier name</td>
-                            <td>{{ session.supplier_name|default_if_none:''|urlize }}</td>
-                        </tr>
-                        <tr>
-                            <td scope="row"><strong>Software product</td>
->>>>>>> ad540924
                                 <td>{{ session.software_product|default_if_none:''|urlize }}</td>
                             </tr>
                             <tr>
                                 <td scope="row"><strong>Product role</td>
-<<<<<<< HEAD
                                 <td>{{ session.product_role|default_if_none:''|urlize }}</td>
                             </tr>
                         </tbody>
@@ -325,25 +287,6 @@
                 <div class="card-header">
                     Summary in a glance
                 </div>
-=======
-                                    <td>{{ session.product_role|default_if_none:''|urlize }}</td>
-                                </tr>
-                            </tbody>
-                        </table>
-                    </div>
-                    <div class="card-footer">
-                        <div class="row">
-                            <div class="col-auto mr-auto">
-                                <a class="btn btn-primary" href="{% url 'testsession:session_update' session.id %}">Update</a>
-                            </div>
-                        </div>
-                    </div>
-                </div>
-                <div class="card">
-                    <div class="card-header">
-                        Summary in a glance
-                    </div>
->>>>>>> ad540924
                 <div class="card-body">
                     <div class='table-responsive'>
                         <table class="table">
