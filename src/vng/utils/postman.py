--- conflicted
+++ resolved
@@ -30,11 +30,7 @@
 
 def get_call_result(call):
     # if the response is not present it means that it has not been performed
-<<<<<<< HEAD
-    if 'response' not in call and 'code' not in call['response']:
-=======
     if 'response' not in call or 'code' not in call['response']:
->>>>>>> d4244cdb
         return False
     return str(call['response']['code']) not in error_codes \
         and 'error_test' not in call['item']
