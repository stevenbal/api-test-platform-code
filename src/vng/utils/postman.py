--- conflicted
+++ resolved
@@ -2,8 +2,6 @@
 from .choices import ResultChoices
 
 error_codes = range(400, 600)
-
-<<<<<<< HEAD
 
 def get_error_codes():
     return error_codes
@@ -15,13 +13,7 @@
         json_obj = json.load(_json)
     else:
         json_obj = json.loads(_json)
-=======
-error_codes = range(400, 600)
 
-
-def get_outcome_json(_json):
-    json_obj = json.loads(_json)
->>>>>>> e9d2c39a
     if json_obj['run']['failures'] != []:
         return ResultChoices.failed
     for call in json_obj['run']['executions']:
