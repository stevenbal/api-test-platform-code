{% load i18n %}
{% spaceless %}
<nav class="sidebar-nav">
    <ul class="nav">
        {% if user.is_authenticated %}
        <li class="nav-item">
	  <a class="nav-link" href="{% url 'testsession:dashboard' %}">
	    <i class="nav-icon icon-speedometer"></i>{% trans "Dashboard" %}</a>
	</li>

        <li class="nav-title">{% trans "Test Consumer" %}</li>
        <li class="nav-item">
            <a class="nav-link" href="{% url 'testsession:sessions' %}">
              <i class="nav-icon icon-list"></i>{% trans "Consumer session" %}
              <span class="badge badge-light">{{ session_active }}</span>
            </a>
	</li>
        <li class="nav-item">
            <a class="nav-link" href="{% url 'testsession:session_create' %}">
              <i class="nav-icon icon-note"></i>{% trans "Start session" %}</a>
	</li>
	<li class="nav-title">{% trans "Test Provider" %}</li>
	<li class="nav-item">
	  <a class="nav-link" href="{% url 'server_run:server-run_list' %}">
	    <i class="nav-icon icon-list"></i>
	    Provider tests</a>
	</li>
	<li class="nav-item">
	  <a class="nav-link" href="{% url 'server_run:server-run_list_scheduled' %}">
	    <i class="nav-icon icon-clock"></i>
	    Scheduled tests<span class="badge badge-light">{{ server_scheduled }}</span></a>
	  </li>
	<li class="nav-item">
	  <a class="nav-link" href="{% url 'server_run:server-run_create_item' %}">
	    <i class="nav-icon icon-note"></i>
	    Start testrun</a>
	</li>
        {% endif %}
    {% comment %} Disable since not mature enough {% endcomment %}
	{% comment %} <li class="nav-title">OpenAPI</li>
        <li class="nav-item ">
            <a class="nav-link" href="{% url 'open_api_inspector:openapi-inspection' %}">
                <i class="nav-icon icon-magnifier"></i>OpenAPI Inspection</a>
        </li>
<<<<<<< HEAD
    </li>
    <li class="nav-title">{% trans "Documentation" %}</li>
=======
    </li> {% endcomment %}
    <li class="nav-title">Documenten</li>
>>>>>>> 1e0cbc0e
        <li class="nav-item ">
            <a class="nav-link" href="https://github.com/VNG-Realisatie/api-testvoorziening">
                <i class="nav-icon icon-info"></i>{% trans "Documentation" %}</a>
        </li>
    </ul>
</nav>
{% endspaceless %}<|MERGE_RESOLUTION|>--- conflicted
+++ resolved
@@ -42,13 +42,8 @@
             <a class="nav-link" href="{% url 'open_api_inspector:openapi-inspection' %}">
                 <i class="nav-icon icon-magnifier"></i>OpenAPI Inspection</a>
         </li>
-<<<<<<< HEAD
-    </li>
+    </li> {% endcomment %}
     <li class="nav-title">{% trans "Documentation" %}</li>
-=======
-    </li> {% endcomment %}
-    <li class="nav-title">Documenten</li>
->>>>>>> 1e0cbc0e
         <li class="nav-item ">
             <a class="nav-link" href="https://github.com/VNG-Realisatie/api-testvoorziening">
                 <i class="nav-icon icon-info"></i>{% trans "Documentation" %}</a>
